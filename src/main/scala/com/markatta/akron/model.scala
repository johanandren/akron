/*
 * Copyright 2015 Johan Andrén
 *
 * Licensed under the Apache License, Version 2.0 (the "License");
 * you may not use this file except in compliance with the License.
 * You may obtain a copy of the License at
 *
 *     http://www.apache.org/licenses/LICENSE-2.0
 *
 * Unless required by applicable law or agreed to in writing, software
 * distributed under the License is distributed on an "AS IS" BASIS,
 * WITHOUT WARRANTIES OR CONDITIONS OF ANY KIND, either express or implied.
 * See the License for the specific language governing permissions and
 * limitations under the License.
 */

package com.markatta.akron

import java.time.LocalDateTime
import java.time.format.DateTimeFormatter
import java.time.temporal.{ChronoField, TemporalField}

import scala.collection.immutable.Seq
import scala.util.Try

/**
 * In lack of a better name, common base type for the classes that
 * describes when to run a cron job
 */
sealed trait CronTrigger {

  /** @return The time when it should run the next time after the 'now' timestamp,
    *         or 'None' if it will never occur again.
    */
  private[akron] def nextTriggerTime(now: LocalDateTime): Option[LocalDateTime]
}

/**
 * Provides a simplified subset of the time expression part of the V7 cron expression standard.
 *
 * Expressions are in the format:
 *
 *
 * ```[minute] [hour] [day of month] [month] [day of week]```
 *
 *
 *  {{{
 *  field         allowed values
 *  -----         --------------
 *  minute        0-59
 *  hour          0-23
 *  day of month  1-31
 *  month         1-12 (or names, see below)
 *  day of week   0-7 (0 or 7 is Sun, or use names)
 *  }}}
 *
 *  Month names are the three first letters, case insensitive: jan, feb etc.
 *  Day names are the three first letters, case insensitive: mon, tue, wed
 *
 *  Both month and days can be defined with numbers as well, months starting with 1 for january
 *  and days 0 for sunday up until 7 for sunday again.
 *
 *  Star '*' means minimum to maximum value (or all values)
 *
 *  Intervals can be defined like this '*\/20' which would mean "every twentieth".
 *
 *  Multiple values can be listed comma separated: '10,20,30'
 */
object CronExpression {

  def apply(expression: String): CronExpression =
    parse(expression).get

  def parse(expression: String): Try[CronExpression] = {
    val parser = new ExpressionParser()
    Try {
      parser.parseAll[CronExpression](parser.expression, expression) match {

        case parser.Success(result: CronExpression, _) =>
          result

        case e: parser.NoSuccess =>
          throw new IllegalArgumentException(s"Invalid cron expression '$expression': $e")

      }
    }
  }

}

<<<<<<< HEAD
case class CronExpression(
=======
@SerialVersionUID(1L)
final case class CronExpression(
   hour: HourExpression,
>>>>>>> 933bba29
   minute: MinuteExpression,
   hour: HourExpression,
   dayOfMonth: DayOfMonthExpression,
   month: MonthExpression,
   dayOfWeek: DayOfWeekExpression) extends CronTrigger {

  {
    val validation = validationError
    if (validation.isDefined) throw new IllegalArgumentException(validation.get)
  }

  /**
   * @return A description of what is wrong if something is wrong
   */
  def validationError: Option[String] = {
    if (!hour.withinRange(0, 23)) Some("Hour out of range")
    else if (!minute.withinRange(0, 59)) Some("Minute out of range")
    else if (!dayOfMonth.withinRange(0, 31)) Some("")
    else if (dayOfMonth != All && dayOfWeek != All) Some("Cannot have both day of month and day of week")
    else None
  }

  /**
   * Worst case performance 525 600 iterations (moving through a full year). Or actually 4 times that
   * if scheduling something on the 28th of february.
   *
   * Could probably do something much more clever here.
   */
  def nextTriggerTime(from: LocalDateTime): Option[LocalDateTime] = {
    val everyMinute = Stream.iterate(from.withSecond(0).withNano(0))((time) =>
      time.plusMinutes(1)
    )

    def dayMatches(time: LocalDateTime): Boolean = (dayOfMonth, dayOfWeek) match {
      case (All, All) => true
      case (dom, All) => dom.matches(time.getDayOfMonth)
      case (All, dow) => dow.matches(time.getDayOfWeek.getValue % 7)
      case _ => throw new IllegalStateException(
        "Both day of month and day of week specified somehow. " +
        "Should never happen because of validation in constructor.")
    }

    everyMinute.find { time =>
      month.matches(time.getMonth.getValue) &&
        dayMatches(time) &&
        hour.matches(time.getHour) &&
        minute.matches(time.getMinute)
    }
  }


  override def toString = s"$hour $minute $dayOfMonth $month $dayOfWeek"

}

trait ExpressionCommons {
  def withinRange(min: Int, max: Int): Boolean
  def matches(n: Int): Boolean
}

sealed trait MinuteExpression extends ExpressionCommons
sealed trait HourExpression extends ExpressionCommons
sealed trait DayOfMonthExpression extends ExpressionCommons
sealed trait MonthExpression extends ExpressionCommons
sealed trait DayOfWeekExpression extends ExpressionCommons

@SerialVersionUID(1L)
final case class Exactly(n: Int)
  extends HourExpression
  with MinuteExpression
  with DayOfMonthExpression
  with MonthExpression
  with DayOfWeekExpression {

  override def matches(n: Int): Boolean = n == this.n

  override def withinRange(min: Int, max: Int): Boolean = n >= min && n <= max

  override def toString: String = n.toString
}
@SerialVersionUID(1L)
final case class Interval(every: Int)
  extends HourExpression
  with MinuteExpression
  with DayOfMonthExpression
  with MonthExpression
  with DayOfWeekExpression {

  override def matches(n: Int): Boolean = n % every == 0
  override def withinRange(min: Int, max: Int): Boolean = every >= min && every <= max

  override def toString: String = s"*/$every"
}

object Many {
  def apply(n1: Int, ns: Int*): Many = new Many(n1 :: ns.toList)
}

/**
 * A set of different time points, for example "0,15,45"
 */
@SerialVersionUID(1L)
final case class Many(times: Seq[Int])
  extends HourExpression
  with MinuteExpression
  with DayOfMonthExpression
  with MonthExpression
  with DayOfWeekExpression {

  override def matches(n: Int): Boolean = times.contains(n)
  override def withinRange(min: Int, max: Int): Boolean = times.forall(n => n >= min && n <= max)

  override def toString: String = times.mkString(",")
}

/**
 * A range that is scoped by it's position/unit, for minute it would allow "0-59" for example.
 */
@SerialVersionUID(1L)
final case class Ranged(times: Range)
  extends HourExpression
  with MinuteExpression
  with DayOfMonthExpression
  with MonthExpression
  with DayOfWeekExpression {

  override def matches(n: Int): Boolean = times.contains(n)
  override def withinRange(min: Int, max: Int): Boolean = times.head >= min && times.last <= max

  override def toString: String = times.toString
}

/**
 * All time points in the unit, the "*" in minute position would trigger each minute when the other
 * units are matching
 */
@SerialVersionUID(1L)
final case object All
  extends HourExpression
  with MinuteExpression
  with DayOfMonthExpression
  with MonthExpression
  with DayOfWeekExpression {

  override def withinRange(min: Int, max: Int): Boolean = true

  override def matches(n: Int): Boolean = true

  override def toString: String = "*"
}


object SingleExecution {

  def apply(triggerTime: LocalDateTime): SingleExecution =
    new SingleExecution(triggerTime.`with`(ChronoField.SECOND_OF_MINUTE, 0))
}
/**
 * Execute something at one single point in time, do not repeat.
 * @param triggerTime (seconds are actually ignored, the granularity is minute wise)
 */
@SerialVersionUID(1L)
final class SingleExecution private (private val triggerTime: LocalDateTime) extends CronTrigger {

  override def nextTriggerTime(now: LocalDateTime): Option[LocalDateTime] = {
    val normalizedNow = now.`with`(ChronoField.SECOND_OF_MINUTE, 0)
    if (triggerTime.isBefore(normalizedNow)) None
    else Some(triggerTime)
  }

  override def hashCode(): Int = triggerTime.hashCode()

  override def equals(obj: scala.Any): Boolean = obj match {
    case other: SingleExecution => other.triggerTime.equals(this.triggerTime)
    case _ => false
  }

  override def toString: String = DateTimeFormatter.ISO_DATE_TIME.format(triggerTime)
}<|MERGE_RESOLUTION|>--- conflicted
+++ resolved
@@ -88,13 +88,8 @@
 
 }
 
-<<<<<<< HEAD
-case class CronExpression(
-=======
 @SerialVersionUID(1L)
 final case class CronExpression(
-   hour: HourExpression,
->>>>>>> 933bba29
    minute: MinuteExpression,
    hour: HourExpression,
    dayOfMonth: DayOfMonthExpression,
@@ -232,7 +227,7 @@
  * units are matching
  */
 @SerialVersionUID(1L)
-final case object All
+case object All
   extends HourExpression
   with MinuteExpression
   with DayOfMonthExpression
